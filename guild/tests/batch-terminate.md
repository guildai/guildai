--- conflicted
+++ resolved
@@ -63,16 +63,10 @@
 
     >>> print(out)
     INFO: [guild] Running trial ...: sleep.py (seconds=99)
-<<<<<<< HEAD
-    INFO: [guild] Stopping trial (proc ...)...
-    INFO: [guild] Trial ... was terminated...
-    <exit 0>
-=======
     ...
 
     >>> "INFO: [guild] Stopping trial" in out, out
     (True, ...)
 
     >>> "INFO: [guild] Stopping batch (pending trials can be started as needed)" in out, out
-    (True, ...)
->>>>>>> 5fa21abc
+    (True, ...)